language: cpp

<<<<<<< HEAD
addons:
  apt:
    sources:
      # for g++
      - ubuntu-toolchain-r-test
      # for CMake
#      - george-edison55-precise-backports
      # for clang stdlib
#      - llvm-toolchain-precise-4
    packages:
#      - cmake-data
#      - cmake
      - g++-6
#      - clang-4

=======
>>>>>>> 9fd1324d
matrix:
  include:
    # Ubuntu 14.04 Trusty with gcc
    - os: linux
      dist: trusty
      sudo: required
      addons:
        apt:
    	    sources:
      	    - ubuntu-toolchain-r-test
    	    packages:
      	    - g++-7
      env:
        - MATRIX_EVAL="CC=gcc-7 && CXX=g++-7"

    # Ubuntu 14.04 Trusty with clang
    - os: linux
      dist: trusty
      sudo: required
<<<<<<< HEAD
      compiler: 
        - g++
#        - clang
#      env: 
      env: 
        - COMPILER=g++-6
        - MATRIX_EVAL="CC=gcc-6 && CXX=g++-6"

#    - os: osx
#      osx_image: xcode9.4
#      compiler: clang
#      env: COMPILER=clang++-4

before_install:
    - eval "${MATRIX_EVAL}"

before_script:
  - if [ "$COMPILER" = "g++-6"        ]; then export CXX="g++-6" CC="gcc-6";     fi
#  - if [ "$COMPILER" = "clang++-4" ]; then export CXX="clang++" CC="clang";    fi

=======
      addons:
        apt:
    	    sources:
      	    - llvm-toolchain-trusty-5.0
    	    packages:
      	    - clang-5.0
      env:
        - MATRIX_EVAL="CC=clang-5.0 && CXX=clang++-5.0"

    # Mac OSX
    - os: osx
      osx_image: xcode8
        
before_install:
    - eval "${MATRIX_EVAL}"
    
>>>>>>> 9fd1324d
script:
  - echo $CXX
  - $CXX --version

  - git clone https://github.com/google/googletest.git

# install GTest
  - cd googletest/googletest
  - mkdir -p build ; cd build
  - cmake ..
  - make all
  - sudo cp -r ../include/gtest /usr/local/include
  - sudo cp lib/libgtest_main.a lib/libgtest.a /usr/local/lib/
  - cd ../..

# install GMock
  - cd googlemock
  - mkdir -p build ; cd build
#  - cmake ..
#  - make
  - sudo cp -r ../include/gmock /usr/local/include
<<<<<<< HEAD
#  - sudo cp lib/libgmock_main.a lib/libgmock.a /usr/local/lib/
=======
#  - sudo cp libgmock_main.a libgmock.a /usr/local/lib/
>>>>>>> 9fd1324d
  - cd ../../..

# install GHOST
  - export LD_LIBRARY_PATH=/usr/local/lib/
<<<<<<< HEAD
  - mkdir -p build
  - cd build
=======
  - mkdir -p build ; cd build
>>>>>>> 9fd1324d
  - cmake ..
  - make VERBOSE=1
  - sudo make install
  - cd ..

# make and run tests
<<<<<<< HEAD
  - mkdir -p tests
  - cd tests  
  - mkdir -p build
  - cd build
=======
  - mkdir -p tests ; cd tests  
  - mkdir -p build ; cd build
>>>>>>> 9fd1324d
  - cmake ..
  - make
  - cd ../bin && for i in $(ls); do ./$i; done

branches:
  only:
    - master
    - develop
<<<<<<< HEAD
    - adaptive_search
    - no_template
=======
    - adaptive_search
>>>>>>> 9fd1324d
<|MERGE_RESOLUTION|>--- conflicted
+++ resolved
@@ -1,23 +1,5 @@
 language: cpp
 
-<<<<<<< HEAD
-addons:
-  apt:
-    sources:
-      # for g++
-      - ubuntu-toolchain-r-test
-      # for CMake
-#      - george-edison55-precise-backports
-      # for clang stdlib
-#      - llvm-toolchain-precise-4
-    packages:
-#      - cmake-data
-#      - cmake
-      - g++-6
-#      - clang-4
-
-=======
->>>>>>> 9fd1324d
 matrix:
   include:
     # Ubuntu 14.04 Trusty with gcc
@@ -37,28 +19,6 @@
     - os: linux
       dist: trusty
       sudo: required
-<<<<<<< HEAD
-      compiler: 
-        - g++
-#        - clang
-#      env: 
-      env: 
-        - COMPILER=g++-6
-        - MATRIX_EVAL="CC=gcc-6 && CXX=g++-6"
-
-#    - os: osx
-#      osx_image: xcode9.4
-#      compiler: clang
-#      env: COMPILER=clang++-4
-
-before_install:
-    - eval "${MATRIX_EVAL}"
-
-before_script:
-  - if [ "$COMPILER" = "g++-6"        ]; then export CXX="g++-6" CC="gcc-6";     fi
-#  - if [ "$COMPILER" = "clang++-4" ]; then export CXX="clang++" CC="clang";    fi
-
-=======
       addons:
         apt:
     	    sources:
@@ -75,7 +35,6 @@
 before_install:
     - eval "${MATRIX_EVAL}"
     
->>>>>>> 9fd1324d
 script:
   - echo $CXX
   - $CXX --version
@@ -97,36 +56,20 @@
 #  - cmake ..
 #  - make
   - sudo cp -r ../include/gmock /usr/local/include
-<<<<<<< HEAD
-#  - sudo cp lib/libgmock_main.a lib/libgmock.a /usr/local/lib/
-=======
 #  - sudo cp libgmock_main.a libgmock.a /usr/local/lib/
->>>>>>> 9fd1324d
   - cd ../../..
 
 # install GHOST
   - export LD_LIBRARY_PATH=/usr/local/lib/
-<<<<<<< HEAD
-  - mkdir -p build
-  - cd build
-=======
   - mkdir -p build ; cd build
->>>>>>> 9fd1324d
   - cmake ..
   - make VERBOSE=1
   - sudo make install
   - cd ..
 
 # make and run tests
-<<<<<<< HEAD
-  - mkdir -p tests
-  - cd tests  
-  - mkdir -p build
-  - cd build
-=======
   - mkdir -p tests ; cd tests  
   - mkdir -p build ; cd build
->>>>>>> 9fd1324d
   - cmake ..
   - make
   - cd ../bin && for i in $(ls); do ./$i; done
@@ -135,9 +78,4 @@
   only:
     - master
     - develop
-<<<<<<< HEAD
-    - adaptive_search
-    - no_template
-=======
-    - adaptive_search
->>>>>>> 9fd1324d
+    - adaptive_search